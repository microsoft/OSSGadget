﻿// Copyright (c) Microsoft Corporation.
// Licensed under the MIT License.

using Microsoft.VisualStudio.TestTools.UnitTesting;
using Microsoft.CST.OpenSource.MultiExtractor;
using System.IO;
using System.Linq;
using System;

namespace Microsoft.CST.OpenSource.Tests
{
    [TestClass]
    public class ExtractorTests
    {
        [DataTestMethod]
        [DataRow("Shared.zip", false)]
        [DataRow("Shared.zip", true)]
        [DataRow("Shared.7z", false)]
        [DataRow("Shared.7z", true)]
        [DataRow("Shared.Tar", false)]
        [DataRow("Shared.Tar", true)]
        [DataRow("Shared.rar", false)]
        [DataRow("Shared.rar", true)] // This test case likes to fail on the pipeline
        [DataRow("Shared.rar4", false)]
        [DataRow("Shared.rar4", true)]
        [DataRow("Shared.tar.bz2", false)]
        [DataRow("Shared.tar.bz2", true)]
        [DataRow("Shared.tar.gz", false)]
        [DataRow("Shared.tar.gz", true)]
        [DataRow("Shared.tar.xz", false)]
        [DataRow("Shared.tar.xz", true)]
        [DataRow("sysvbanner_1.0-17fakesync1_amd64.deb", true, 6)]
        [DataRow("sysvbanner_1.0-17fakesync1_amd64.deb", false, 6)]
        [DataRow("Shared.a", false, 1)]
        [DataRow("Shared.a", true, 1)]
        [DataRow("Shared.deb", false)]
        [DataRow("Shared.deb", true)]
        [DataRow("Shared.ar", false)]
        [DataRow("Shared.ar", true)]
        [DataRow("Shared.iso", false)]
        [DataRow("Shared.iso", true)]
        [DataRow("Shared.vhd", false, 29)] // 26 + Some invisible system files
        [DataRow("Shared.vhd", true, 29)]
        [DataRow("Shared.vhdx", false)]
        [DataRow("Shared.vhdx", true)]
        [DataRow("Shared.wim", false)]
        [DataRow("Shared.wim", true)]
        [DataRow("Empty.vmdk", false, 0)]
        [DataRow("Empty.vmdk", true, 0)]
        public void ExtractArchive(string fileName, bool parallel, int expectedNumFiles = 26)
        {
            var extractor = new Extractor();
            var path = Path.Combine(Directory.GetCurrentDirectory(), "TestData", fileName);
            var results = extractor.ExtractFile(path, parallel);
            Assert.IsTrue(results.Count() == expectedNumFiles);
        }

        [DataTestMethod]
        [DataRow("Nested.Zip", false, 26 * 8)]
        [DataRow("Nested.Zip", true, 26 * 8)]

        public void ExtractNestedArchive(string fileName, bool parallel, int expectedNumFiles)
        {
            var extractor = new Extractor();
            var path = Path.Combine(Directory.GetCurrentDirectory(), "TestData", fileName);
            var results = extractor.ExtractFile(path, parallel);
            Assert.IsTrue(results.Count() == expectedNumFiles);
        }

        [DataTestMethod]
        [DataRow("Shared.zip", ArchiveFileType.ZIP)]
        [DataRow("Shared.7z", ArchiveFileType.P7ZIP)]
        [DataRow("Shared.Tar", ArchiveFileType.TAR)]
        [DataRow("Shared.rar", ArchiveFileType.RAR)]
        [DataRow("Shared.rar4", ArchiveFileType.RAR)]
        [DataRow("Shared.tar.bz2", ArchiveFileType.BZIP2)]
        [DataRow("Shared.tar.gz", ArchiveFileType.GZIP)]
        [DataRow("Shared.tar.xz", ArchiveFileType.XZ)]
        [DataRow("sysvbanner_1.0-17fakesync1_amd64.deb", ArchiveFileType.DEB)]
        [DataRow("Shared.a", ArchiveFileType.UNKNOWN)]
        [DataRow("Shared.deb", ArchiveFileType.DEB)]
        [DataRow("Shared.ar", ArchiveFileType.GNU_AR)]
        [DataRow("Shared.iso", ArchiveFileType.ISO_9660)]
        [DataRow("Shared.vhd", ArchiveFileType.VHD)] // 26 + Some invisible system files
        [DataRow("Shared.vhdx", ArchiveFileType.VHDX)]
        public void TestMiniMagic(string fileName, ArchiveFileType expectedArchiveFileType)
        {
            var path = Path.Combine(Directory.GetCurrentDirectory(), "TestData", fileName);
            using FileStream fs = new FileStream(path, FileMode.Open);
            var fileEntry = new FileEntry(path, "", fs);

            Assert.IsTrue(MiniMagic.DetectFileType(fileEntry) == expectedArchiveFileType);
            Assert.IsTrue(fileEntry.Content.Position == 0);

            // Should also work if the stream doesn't start at 0
            fileEntry.Content.Position = 10;
            Assert.IsTrue(MiniMagic.DetectFileType(fileEntry) == expectedArchiveFileType);
            Assert.IsTrue(fileEntry.Content.Position == 10);
        }

        [DataTestMethod]
        [DataRow("droste.zip", false)]
        [DataRow("droste.zip", true)]
        [DataRow("10GB.7z.bz2", false)]
        [DataRow("10GB.7z.bz2", true)]
        [DataRow("10GB.gz.bz2", false)]
        [DataRow("10GB.gz.bz2", true)]
        [DataRow("10GB.rar.bz2", false)]
        [DataRow("10GB.rar.bz2", true)]
        [DataRow("10GB.xz.bz2", false)]
        [DataRow("10GB.xz.bz2", true)]
        [DataRow("10GB.zip.bz2", false)]
        [DataRow("10GB.zip.bz2", true)]
        [DataRow("zblg.zip", false)]
        [DataRow("zblg.zip", true)]
        [DataRow("zbsm.zip", false)]
        [DataRow("zbsm.zip", true)]
<<<<<<< HEAD
        [DataRow("zbxl.zip", false)]
        [DataRow("zbxl.zip", true)]
=======
        //[DataRow("zbxl.zip", false)]
        //[DataRow("zbxl.zip", true)]

>>>>>>> 8423ec35
        public void TestQuineBombs(string fileName, bool parallel)
        {
            var extractor = new Extractor();
            var path = Path.Combine(Directory.GetCurrentDirectory(), "TestData", fileName);
            try
            {
                var results = extractor.ExtractFile(path, parallel).ToList();
                // Getting here means we didnt catch the bomb
                Assert.Fail();
                return;
            }
            // We should throw an overflow exception when we detect a quine or bomb
            catch (Exception e) when (
                    e is OverflowException)
            {
                return;
            }
            catch (Exception)
            {
                // Other exceptions shoudn't happen in these tests.
                Assert.Fail();
            }
            // Getting here means we didnt catch the bomb
            Assert.Fail();
        }
    }
}<|MERGE_RESOLUTION|>--- conflicted
+++ resolved
@@ -115,14 +115,8 @@
         [DataRow("zblg.zip", true)]
         [DataRow("zbsm.zip", false)]
         [DataRow("zbsm.zip", true)]
-<<<<<<< HEAD
         [DataRow("zbxl.zip", false)]
         [DataRow("zbxl.zip", true)]
-=======
-        //[DataRow("zbxl.zip", false)]
-        //[DataRow("zbxl.zip", true)]
-
->>>>>>> 8423ec35
         public void TestQuineBombs(string fileName, bool parallel)
         {
             var extractor = new Extractor();
