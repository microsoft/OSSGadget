--- conflicted
+++ resolved
@@ -15,9 +15,6 @@
 
     internal class GemProjectManager : BaseProjectManager
     {
-<<<<<<< HEAD
-        public new const string Type = "gem";
-=======
         /// <summary>
         /// The type of the project manager from the package-url type specifications.
         /// </summary>
@@ -25,7 +22,6 @@
         public const string Type = "gem";
 
         public override string ManagerType => Type;
->>>>>>> 96ac5f10
 
         public static string ENV_RUBYGEMS_ENDPOINT = "https://rubygems.org";
         public static string ENV_RUBYGEMS_ENDPOINT_API = "https://api.rubygems.org";
