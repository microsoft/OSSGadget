﻿// Copyright (c) Microsoft Corporation.
// Licensed under the MIT License.

using System;
using System.Collections.Generic;
using System.Text;
using System.Threading.Tasks;
using Microsoft.ApplicationInspector.Commands;
using Microsoft.CodeAnalysis.Sarif;
using Microsoft.CST.OpenSource.Shared;
using SarifResult = Microsoft.CodeAnalysis.Sarif.Result;

namespace Microsoft.CST.OpenSource
{
    public class CharacteristicTool
    {
        /// <summary>
        /// Name of this tool.
        /// </summary>
        private const string TOOL_NAME = "oss-characteristic";

        /// <summary>
        /// Holds the version string, from the assembly.
        /// </summary>
        private static readonly string VERSION = typeof(CharacteristicTool).Assembly?.GetName().Version?.ToString() ?? string.Empty;

        /// <summary>
        /// Logger for this class
        /// </summary>
        private static NLog.ILogger Logger { get; set; } = NLog.LogManager.GetCurrentClassLogger();

        /// <summary>
        /// Command line options
        /// </summary>
        public Dictionary<string, object?> Options = new Dictionary<string, object?>()
        {
            { "target", new List<string>() },
            { "disable-default-rules", false },
            { "custom-rule-directory", null },
            { "download-directory", null },
            { "use-cache", false },
            { "format", "text" },
            { "output-file", null }
        };

        /// <summary>
        /// Main entrypoint for the download program.
        /// </summary>
        /// <param name="args">parameters passed in from the user</param>
        static void Main(string[] args)
        {
            var characteristicTool = new CharacteristicTool();
            Logger?.Debug($"Microsoft OSS Gadget - {TOOL_NAME} {VERSION}");
            characteristicTool.ParseOptions(args);

<<<<<<< HEAD
            // output to console or file?
            bool redirectConsole = !string.IsNullOrEmpty((string)characteristicTool.Options["output-file"]);
            if (redirectConsole)
            {
                if (!ConsoleHelper.RedirectConsole((string)characteristicTool.Options["output-file"]))
                {
                    Logger.Error("Could not switch output from console to file");
                    // continue with current output
                }
            }

            // select output format
            OutputBuilder outputBuilder;
            try
            {
                outputBuilder = new OutputBuilder((string)characteristicTool.Options["format"]);
            }
            catch (ArgumentOutOfRangeException)
            {
                Logger.Error("Invalid output format");
                return;
            }

            if (((IList<string>)characteristicTool.Options["target"]).Count > 0)
=======
            if (characteristicTool.Options["target"] is IList<string> targetList && targetList.Count > 0)
>>>>>>> 41be2e15
            {
                foreach (var target in targetList)
                {
                    try
                    {
                        var purl = new PackageURL(target);
                        var analysisResult = characteristicTool.AnalyzePackage(purl, 
                            (string?)characteristicTool.Options["download-directory"], 
                            (bool?)characteristicTool.Options["use-cache"] == true).Result;

<<<<<<< HEAD
                        characteristicTool.AppendOutput(outputBuilder, purl, analysisResult);
=======
                        var sb = new StringBuilder();
                        sb.AppendLine(target);
                        foreach (var key in analysisResult.Keys)
                        {
                            var metadata = analysisResult[key]?.Metadata;

                            if (metadata != null)
                            {
                                sb.AppendFormat("Programming Language: {0}\n", string.Join(", ", metadata.Languages.Keys));
                                sb.AppendLine("Unique Tags: ");
                                foreach (var tag in metadata.UniqueTags)
                                {
                                    sb.AppendFormat($" * {tag}\n");
                                }
                            }
                        }

                        Logger?.Info(sb.ToString());
>>>>>>> 41be2e15
                    }
                    catch (Exception ex)
                    {
                        Logger?.Warn(ex, "Error processing {0}: {1}", target, ex.Message);
                    }
                }
                outputBuilder.PrintOutput();
            } 
            else
            {
                Logger?.Warn("No target provided; nothing to analyze.");
                CharacteristicTool.ShowUsage();
                Environment.Exit(1);
            }
            if (redirectConsole)
            {
                ConsoleHelper.RestoreConsole();
            }
        }

        public CharacteristicTool() : base()
        {
        }


        /// <summary>
        /// Analyze a package by downloading it first.
        /// </summary>
        /// <param name="purl">The package-url of the package to analyze.</param>
        /// <returns>List of tags identified</returns>
        public async Task<Dictionary<string, AnalyzeResult?>> AnalyzePackage(PackageURL purl, 
            string? targetDirectoryName, 
            bool doCaching)
        {
            Logger?.Trace("AnalyzePackage({0})", purl.ToString());

            var analysisResults = new Dictionary<string, AnalyzeResult?>();

            var packageDownloader = new PackageDownloader(purl, targetDirectoryName, doCaching);
            // ensure that the cache directory has the required package, download it otherwise
            var directoryNames = await packageDownloader.DownloadPackageLocalCopy(purl, 
                false, 
                true);
            if (directoryNames.Count > 0)
            {
                foreach (var directoryName in directoryNames)
                {
                    var singleResult = await AnalyzeDirectory(directoryName);
                    analysisResults[directoryName] = singleResult;
                }
            }
            else
            {
                Logger?.Warn("Error downloading {0}.", purl.ToString());
            }
            packageDownloader.ClearPackageLocalCopyIfNoCaching();
            return analysisResults;
        }

        /// <summary>
        /// Analyzes a directory of files.
        /// </summary>
        /// <param name="directory">directory to analyze.</param>
        /// <returns>List of tags identified</returns>
        public async Task<AnalyzeResult?> AnalyzeDirectory(string directory)
        {
            Logger?.Trace("AnalyzeDirectory({0})", directory);

            AnalyzeResult? analysisResult = null;

            // Call Application Inspector using the NuGet package
            var options = new AnalyzeOptions()
            {
                ConsoleVerbosityLevel = "None",
                LogFileLevel = "Off",
                SourcePath = directory,
                IgnoreDefaultRules = (bool?)Options["disable-default-rules"] == true,
                CustomRulesPath = (string?)Options["custom-rule-directory"],
            };
            
            try
            {
                var analyzeCommand = new AnalyzeCommand(options);
                analysisResult = analyzeCommand.GetResult();
                Logger?.Debug("Operation Complete: {0} files analyzed.", analysisResult?.Metadata?.TotalFiles);
            }
            catch(Exception ex)
            {
                Logger?.Warn("Error analyzing {0}: {1}", directory, ex.Message);
            }

            return analysisResult;
        }

        /// <summary>
        /// Convert charactersticTool results into output format
        /// </summary>
        /// <param name="outputBuilder"></param>
        /// <param name="purl"></param>
        /// <param name="results"></param>
        void AppendOutput(OutputBuilder outputBuilder, PackageURL purl, Dictionary<string, AnalyzeResult> analysisResults)
        {
            if (outputBuilder.isTextFormat())
            {
                outputBuilder.AppendOutput(GetTextResults(purl, analysisResults));
            }
            else
            {
                outputBuilder.AppendOutput(GetSarifResults(purl, analysisResults));
            }
        }

        /// <summary>
        /// Convert charactersticTool results into text format
        /// </summary>
        /// <param name="results"></param>
        /// <returns></returns>
        static string GetTextResults(PackageURL purl, Dictionary<string, AnalyzeResult> analysisResult)
        {
            StringBuilder stringOutput = new StringBuilder();
            stringOutput.AppendLine(purl.ToString());
            foreach (var key in analysisResult.Keys)
            {
                var metadata = analysisResult[key].Metadata;

                stringOutput.AppendFormat("Programming Language: {0}\n", string.Join(", ", metadata.Languages.Keys));
                stringOutput.AppendLine("Unique Tags: ");
                foreach (var tag in metadata.UniqueTags)
                {
                    stringOutput.AppendFormat($" * {tag}\n");
                }
            }
            return stringOutput.ToString();
        }

        /// <summary>
        /// Build and return a list of Sarif Result list from the find characterstics results
        /// </summary>
        /// <param name="purl"></param>
        /// <param name="results"></param>
        /// <returns></returns>
        static List<SarifResult> GetSarifResults(PackageURL purl, Dictionary<string, AnalyzeResult> analysisResult)
        {
            List<SarifResult> sarifResults = new List<SarifResult>();
            foreach (var key in analysisResult.Keys)
            {
                var metadata = analysisResult[key].Metadata;
                SarifResult sarifResult = new SarifResult()
                {
                    Message = new Message()
                    {
                        Text = string.Join(", ", metadata.Languages.Keys),
                         Id = "languages"
                    },
                    Kind = ResultKind.Informational,
                    Level = FailureLevel.None,
                    Locations = OutputBuilder.BuildPurlLocation(purl),
                };

                foreach (var tag in metadata.UniqueTags)
                {
                    sarifResult.SetProperty(tag.Key, tag.Value);
                }

                sarifResults.Add(sarifResult);
            }
            return sarifResults;
        }

        /// <summary>
        /// Parses options for this program.
        /// </summary>
        /// <param name="args">arguments (passed in from the user)</param>
        private void ParseOptions(string[] args)
        {
            if (args == null)
            {
                ShowUsage();
                Environment.Exit(1);
            }

            for (int i = 0; i < args.Length; i++)
            {
                switch (args[i])
                {
                    case "-h":
                    case "--help":
                        ShowUsage();
                        Environment.Exit(1);
                        break;

                    case "-v":
                    case "--version":
                        Console.Error.WriteLine($"{TOOL_NAME} {VERSION}");
                        Environment.Exit(1);
                        break;

                    case "--custom-rule-directory":
                        Options["custom-rule-directory"] = args[++i];
                        break;

                    case "--download-directory":
                        Options["download-directory"] = args[++i];
                        break;

                    case "--use-cache":
                        Options["use-cache"] = true;
                        break;

                    case "--disable-default-rules":
                        Options["disable-default-rules"] = true;
                        break;

                    case "--format":
                        Options["format"] = args[++i];
                        break;

                    case "--output-file":
                        Options["output-file"] = args[++i];
                        break;

                    default:
                        if (Options["target"] is IList<string> targetList)
                            targetList.Add(args[i]);
                        break;
                }
            }
        }

        /// <summary>
        /// Displays usage information for the program.
        /// </summary>
        private static void ShowUsage()
        {
            Console.Error.WriteLine($@"
{TOOL_NAME} {VERSION}

Usage: {TOOL_NAME} [options] package-url...

positional arguments:
    package-url                 PackgeURL specifier to download (required, repeats OK)

{BaseProjectManager.GetCommonSupportedHelpText()}

optional arguments:
  --custom-rule-directory DIR   load rules from directory DIR
  --disable-default-rules       do not load default, built-in rules.
  --download-directory          the directory to download the package to
  --use-cache                   do not download the package if it is already present in the destination directory
  --help                        show this help message and exit
  --version                     show version of this tool
");
        }
    }
}<|MERGE_RESOLUTION|>--- conflicted
+++ resolved
@@ -53,7 +53,6 @@
             Logger?.Debug($"Microsoft OSS Gadget - {TOOL_NAME} {VERSION}");
             characteristicTool.ParseOptions(args);
 
-<<<<<<< HEAD
             // output to console or file?
             bool redirectConsole = !string.IsNullOrEmpty((string)characteristicTool.Options["output-file"]);
             if (redirectConsole)
@@ -78,9 +77,6 @@
             }
 
             if (((IList<string>)characteristicTool.Options["target"]).Count > 0)
-=======
-            if (characteristicTool.Options["target"] is IList<string> targetList && targetList.Count > 0)
->>>>>>> 41be2e15
             {
                 foreach (var target in targetList)
                 {
@@ -91,28 +87,7 @@
                             (string?)characteristicTool.Options["download-directory"], 
                             (bool?)characteristicTool.Options["use-cache"] == true).Result;
 
-<<<<<<< HEAD
                         characteristicTool.AppendOutput(outputBuilder, purl, analysisResult);
-=======
-                        var sb = new StringBuilder();
-                        sb.AppendLine(target);
-                        foreach (var key in analysisResult.Keys)
-                        {
-                            var metadata = analysisResult[key]?.Metadata;
-
-                            if (metadata != null)
-                            {
-                                sb.AppendFormat("Programming Language: {0}\n", string.Join(", ", metadata.Languages.Keys));
-                                sb.AppendLine("Unique Tags: ");
-                                foreach (var tag in metadata.UniqueTags)
-                                {
-                                    sb.AppendFormat($" * {tag}\n");
-                                }
-                            }
-                        }
-
-                        Logger?.Info(sb.ToString());
->>>>>>> 41be2e15
                     }
                     catch (Exception ex)
                     {
