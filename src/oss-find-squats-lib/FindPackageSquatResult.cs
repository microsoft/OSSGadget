﻿// Copyright (c) Microsoft Corporation. Licensed under the MIT License.

namespace Microsoft.CST.OpenSource.FindSquats
{
    using Microsoft.CST.OpenSource.FindSquats.Mutators;
<<<<<<< HEAD
    using Microsoft.CST.OpenSource.Shared;
    using System;
=======
>>>>>>> 2ae9daba
    using System.Collections.Generic;
    using System.Linq;
    using System.Text.Json;

    /// <summary>
    /// Represents a potential squatted package.
    /// </summary>
    public class FindPackageSquatResult
    {
        public FindPackageSquatResult(string packageName, PackageURL packageUrl, PackageURL squattedPackage, IEnumerable<Mutation> mutations)
        {
            PackageName = packageName;
            PackageUrl = packageUrl;
            SquattedPackage = squattedPackage;
            Mutations = mutations;
        }
        /// <summary>
        /// The name of the package
        /// </summary>
        public string PackageName { get; }
        /// <summary>
        /// The <see cref="PackageURL"/> with uniquely identifying information for the package in its repository.
        /// </summary>
        public PackageURL PackageUrl { get; }
        /// <summary>
        /// The <see cref="PackageURL"/> with uniquely identifying information for the package that appears to be squatted.
        /// </summary>
        public PackageURL SquattedPackage { get; }
        /// <summary>
        /// The reasons this detection was made
        /// </summary>
        public IEnumerable<string> Rules => Mutations.Select(x => x.Reason);
        /// <summary>
        /// The <see cref="Mutation"/>s that generated this PackageName
        /// </summary>
        public IEnumerable<Mutation> Mutations { get; }

        /// <summary>
        /// Converts this <see cref="FindPackageSquatResult"/> to a json string.
        /// </summary>
        /// <returns>A json string representing this instance of <see cref="FindPackageSquatResult"/>.</returns>
        public string ToJson()
        {
            return JsonSerializer.Serialize(this);
        }
    }
}<|MERGE_RESOLUTION|>--- conflicted
+++ resolved
@@ -3,11 +3,6 @@
 namespace Microsoft.CST.OpenSource.FindSquats
 {
     using Microsoft.CST.OpenSource.FindSquats.Mutators;
-<<<<<<< HEAD
-    using Microsoft.CST.OpenSource.Shared;
-    using System;
-=======
->>>>>>> 2ae9daba
     using System.Collections.Generic;
     using System.Linq;
     using System.Text.Json;
