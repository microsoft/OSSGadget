--- conflicted
+++ resolved
@@ -16,10 +16,6 @@
 
     internal class VSMProjectManager : BaseProjectManager
     {
-<<<<<<< HEAD
-        public new const string Type = "vsm";
-        
-=======
         /// <summary>
         /// The type of the project manager from the package-url type specifications.
         /// </summary>
@@ -28,7 +24,6 @@
 
         public override string ManagerType => Type;
 
->>>>>>> 96ac5f10
         [System.Diagnostics.CodeAnalysis.SuppressMessage("Style", "IDE0044:Add readonly modifier", Justification = "Modified through reflection.")]
         public static string ENV_VS_MARKETPLACE_ENDPOINT = "https://marketplace.visualstudio.com";
 
