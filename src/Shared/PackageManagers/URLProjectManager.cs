--- conflicted
+++ resolved
@@ -12,9 +12,6 @@
 
     internal class URLProjectManager : BaseProjectManager
     {
-<<<<<<< HEAD
-        public new const string Type = "url";
-=======
         /// <summary>
         /// The type of the project manager from the package-url type specifications.
         /// </summary>
@@ -22,7 +19,6 @@
         public const string Type = "url";
 
         public override string ManagerType => Type;
->>>>>>> 96ac5f10
 
         public URLProjectManager(IHttpClientFactory httpClientFactory, string destinationDirectory) : base(httpClientFactory, destinationDirectory)
         {
