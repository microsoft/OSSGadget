﻿// Copyright (c) Microsoft Corporation. Licensed under the MIT License.

using ICSharpCode.Decompiler;
using ICSharpCode.Decompiler.CSharp;
using Microsoft.CST.OpenSource.Shared;
using PeNet;
using SharpDisasm;
using System;
using System.Collections.Generic;
using System.IO;
using System.Linq;
using System.Reflection;
using System.Text;
using System.Text.RegularExpressions;
using System.Threading.Tasks;
using WebAssembly; // Acquire from https://www.nuget.org/packages/WebAssembly
using WebAssembly.Instructions;
using Microsoft.ApplicationInspector.Commands;
using static Crayon.Output;
using Microsoft.ApplicationInspector.RulesEngine;
using Microsoft.CST.RecursiveExtractor;

namespace Microsoft.CST.OpenSource
{
    using Helpers;
<<<<<<< HEAD
    using Microsoft.CST.OpenSource.PackageManagers;
=======
>>>>>>> 96ac5f10
    using PackageUrl;

    public class DetectCryptographyTool : OSSGadget
    {
        /// <summary>
        /// Command line options
        /// </summary>
        public Dictionary<string, object?> Options = new Dictionary<string, object?>()
        {
            { "target", new List<string>() },
            { "disable-default-rules", false },
            { "custom-rule-directory", null },
            { "download-directory", null },
            { "use-cache", false },
            { "format", "text" },
            { "output-file", null },
            { "verbose", false }
        };

        private static readonly IEnumerable<string> IGNORE_FILES = new List<string>()
        {
            ".signature.p7s"
        };

        /// <summary>
        /// Main entrypoint for the download program.
        /// </summary>
        /// <param name="args">parameters passed in from the user</param>
        private static async Task Main(string[] args)
        {
            ShowToolBanner();

            DetectCryptographyTool detectCryptographyTool = new DetectCryptographyTool();

            detectCryptographyTool.ParseOptions(args);

            // select output destination and format
            detectCryptographyTool.SelectOutput((string?)detectCryptographyTool.Options["output-file"] ?? "");
            IOutputBuilder outputBuilder = detectCryptographyTool.SelectFormat((string?)detectCryptographyTool.Options["format"] ?? "text");
            if (detectCryptographyTool.Options["target"] is IList<string> targetList && targetList.Count > 0)
            {
                StringBuilder? sb = new StringBuilder();
                foreach (string? target in targetList)
                {
                    sb.Clear();
                    try
                    {
                        List<IssueRecord>? results = null;
                        if (target.StartsWith("pkg:", StringComparison.InvariantCulture))
                        {
                            PackageURL? purl = new PackageURL(target);
                            results = await (detectCryptographyTool.AnalyzePackage(purl,
                                (string?)detectCryptographyTool.Options["download-directory"] ?? string.Empty,
                                (bool?)detectCryptographyTool.Options["use-cache"] == true) ??
                                Task.FromResult(new List<IssueRecord>()));
                        }
                        else if (System.IO.Directory.Exists(target))
                        {
                            results = await (detectCryptographyTool.AnalyzeDirectory(target) ??
                                                                Task.FromResult(new List<IssueRecord>()));
                        }
                        else if (File.Exists(target))
                        {
                            string? targetDirectoryName = null;
                            while (targetDirectoryName == null || System.IO.Directory.Exists(targetDirectoryName))
                            {
                                targetDirectoryName = Path.Combine(Path.GetTempPath(), Path.GetRandomFileName());
                            }

<<<<<<< HEAD
                            string? path = await ArchiveHelper.ExtractArchiveAsync(targetDirectoryName, "temp", File.OpenRead(target));
=======
                            string? path = await ArchiveHelper.ExtractArchiveAsync(targetDirectoryName, Path.GetFileName(target), File.OpenRead(target));
>>>>>>> 96ac5f10

                            results = await detectCryptographyTool.AnalyzeDirectory(path);

                            // Clean up after ourselves

                        }
                        else
                        {
                            Logger.Warn($"{target} was neither a Package URL, directory, nor a file.");
                            continue;
                        }

                        if (results == null)
                        {
                            Logger.Warn("No results were generated.");
                            continue;
                        }
                        else
                        {
                            sb.AppendLine("Summary Results:");

                            sb.AppendLine(Blue("Cryptographic Implementations:"));
                            IOrderedEnumerable<string>? implementations = results.SelectMany(r => r.Issue.Rule.Tags ?? Array.Empty<string>())
                                                         .Distinct()
                                                         .Where(t => t.StartsWith("Cryptography.Implementation."))
                                                         .Select(t => t.Replace("Cryptography.Implementation.", ""))
                                                         .OrderBy(s => s);
                            if (implementations.Any())
                            {
                                foreach (string? tag in implementations)
                                {
                                    sb.AppendLine(Bright.Blue($" * {tag}"));
                                }
                            }
                            else
                            {
                                sb.AppendLine(Bright.Black("  No implementations found."));
                            }

                            sb.AppendLine();
                            sb.AppendLine(Red("Cryptographic Library References:"));
                            IOrderedEnumerable<string>? references = results.SelectMany(r => r.Issue.Rule.Tags ?? Array.Empty<string>())
                                                    .Distinct()
                                                    .Where(t => t.StartsWith("Cryptography.Reference."))
                                                    .Select(t => t.Replace("Cryptography.Reference.", ""))
                                                    .OrderBy(s => s);

                            if (references.Any())
                            {
                                foreach (string? tag in references)
                                {
                                    sb.AppendLine(Bright.Red($" * {tag}"));
                                }
                            }
                            else
                            {
                                sb.AppendLine(Bright.Black("  No library references found."));
                            }

                            sb.AppendLine();
                            sb.AppendLine(Green("Other Cryptographic Characteristics:"));
                            IOrderedEnumerable<string>? characteristics = results.SelectMany(r => r.Issue.Rule.Tags ?? Array.Empty<string>())
                                                         .Distinct()
                                                         .Where(t => t.Contains("Crypto", StringComparison.InvariantCultureIgnoreCase)&&
                                                                     !t.StartsWith("Cryptography.Implementation.") &&
                                                                     !t.StartsWith("Cryptography.Reference."))
                                                         .Select(t => t.Replace("Cryptography.", ""))
                                                         .OrderBy(s => s);
                            if (characteristics.Any())
                            {
                                foreach (string? tag in characteristics)
                                {
                                    sb.AppendLine(Bright.Green($" * {tag}"));
                                }
                            }
                            else
                            {
                                sb.AppendLine(Bright.Black("  No additional characteristics found."));
                            }

                            if ((bool?)detectCryptographyTool.Options["verbose"] == true)
                            {
                                IOrderedEnumerable<IGrouping<string, IssueRecord>>? items = results.GroupBy(k => k.Issue.Rule.Name).OrderByDescending(k => k.Count());
                                foreach (IGrouping<string, IssueRecord>? item in items)
                                {
                                    sb.AppendLine();
                                    sb.AppendLine($"There were {item.Count()} finding(s) of type [{item.Key}].");

                                    foreach (IssueRecord? result in results)
                                    {
                                        if (result.Issue.Rule.Name == item.Key)
                                        {
                                            sb.AppendLine($" {result.Filename}:");
                                            if (result.Issue.Rule.Id == "_CRYPTO_DENSITY")
                                            {
                                                // No excerpt for cryptographic density
                                                // TODO: We stuffed the density in the unused 'Description' field. This is code smell.
                                                sb.AppendLine($"  | The maximum cryptographic density is {result.Issue.Rule.Description}.");
                                            }
                                            else
                                            {
                                                // Show the excerpt
                                                foreach (string? line in result.TextSample.Split(new char[] { '\n', '\r' }))
                                                {
                                                    if (!string.IsNullOrWhiteSpace(line))
                                                    {
                                                        sb.AppendLine($"  | {line.Trim()}");
                                                    }
                                                }
                                            }
                                            sb.AppendLine();
                                        }
                                    }
                                }
                            }

                            if (Logger.IsDebugEnabled)
                            {
                                foreach (IssueRecord? result in results)
                                {
                                    Logger.Debug($"Result: {result.Filename} {result.Issue.Rule.Name} {result.TextSample}");
                                }
                            }
                        }
                        Console.WriteLine(sb.ToString());
                    }
                    catch (Exception ex)
                    {
                        Logger.Warn(ex, "Error processing {0}: {1}", target, ex.Message);
                        Logger.Warn(ex.StackTrace);
                    }
                }
            }
            else
            {
                Logger.Warn("No target provided; nothing to analyze.");
                DetectCryptographyTool.ShowUsage();
                Environment.Exit(1);
            }
        }

        public DetectCryptographyTool(ProjectManagerFactory projectManagerFactory) : base(projectManagerFactory)
        {
        }

        public DetectCryptographyTool() : this(new ProjectManagerFactory())
        {
        }

        /// <summary>
        /// Analyze a package by downloading it first.
        /// </summary>
        /// <param name="purl">The package-url of the package to analyze.</param>
        /// <returns>List of tags identified</returns>
        public async Task<List<IssueRecord>> AnalyzePackage(PackageURL purl, string? targetDirectoryName, bool doCaching)
        {
            Logger.Trace("AnalyzePackage({0})", purl.ToString());

            PackageDownloader? packageDownloader = new(purl, ProjectManagerFactory, targetDirectoryName, doCaching);
            List<string>? directoryNames = await packageDownloader.DownloadPackageLocalCopy(purl, false, true);
            directoryNames = directoryNames.Distinct().ToList<string>();

            List<IssueRecord>? analysisResults = new List<IssueRecord>();
            if (directoryNames.Count > 0)
            {
                foreach (string? directoryName in directoryNames)
                {
                    Logger.Trace("Analyzing directory {0}", directoryName);
                    List<IssueRecord>? singleResult = await AnalyzeDirectory(directoryName);
                    if (singleResult != null)
                    {
                        analysisResults.AddRange(singleResult);
                    }
                }
            }
            else
            {
                Logger.Warn("Error downloading {0}.", purl.ToString());
            }
            packageDownloader.ClearPackageLocalCopyIfNoCaching();
            packageDownloader.DeleteDestinationDirectoryIfTemp();
            return analysisResults.ToList();
        }

        private string NormalizeFileContent(string filename, byte[] buffer)
        {
            Logger.Trace("NormalizeFileContent({0}, {1}", filename, buffer?.Length);

            if (buffer == null || buffer.Length == 0)
            {
                return string.Empty;
            }

            // Check if we have a binary file - meaning more than 10% control characters
            // TODO: Is this the right metric?
            string? bufferString = Encoding.ASCII.GetString(buffer);
            int countControlChars = bufferString.Count(ch => char.IsControl(ch) && ch != '\r' && ch != '\n' && ch != '\t');
            bool isBinaryFile = (((double)countControlChars / (double)bufferString.Length) > 0.10);

            if (isBinaryFile)
            {
                // First, is it a PE file?
                if (PeFile.IsPeFile(buffer))
                {
                    try
                    {
                        CSharpDecompiler? decompiler = new CSharpDecompiler(filename, new DecompilerSettings());
                        return decompiler.DecompileWholeModuleAsString();
                    }
                    catch (Exception ex)
                    {
                        Logger.Warn("Unable to decompile {0}: {1}", filename, ex.Message);
                    }
                }

                HashSet<string>? resultStrings = new HashSet<string>();

                try
                {
                    // Do a full disassembly, but only show unique lines.
                    Disassembler.Translator.IncludeAddress = false;
                    Disassembler.Translator.IncludeBinary = false;
                    ArchitectureMode architecture = buffer.Length > 5 && buffer[5] == 0x02 ? ArchitectureMode.x86_64 : ArchitectureMode.x86_32;
                    using Disassembler? disassembler = new Disassembler(buffer, architecture);
                    foreach (SharpDisasm.Instruction? instruction in disassembler.Disassemble())
                    {
                        resultStrings.Add(instruction.ToString());
                    }
                }
                catch (Exception ex)
                {
                    Logger.Warn("Unable to decompile {0}: {1}", filename, ex.Message);
                }

                try
                {
                    // Maybe it's WebAseembly -- @TODO Make this less random.
                    using MemoryStream? webAssemblyByteStream = new MemoryStream(buffer);

                    WebAssembly.Module? m = WebAssembly.Module.ReadFromBinary(webAssemblyByteStream);

                    foreach (Data? data in m.Data)
                    {
                        resultStrings.Add(Encoding.ASCII.GetString(data.RawData.ToArray()));
                    }

                    foreach (FunctionBody? functionBody in m.Codes)
                    {
                        foreach (WebAssembly.Instruction? instruction in functionBody.Code)
                        {
                            switch (instruction.OpCode)
                            {
                                case OpCode.Int32Constant:
                                    resultStrings.Add(((Int32Constant)instruction).Value.ToString());
                                    break;

                                case OpCode.Int64Constant:
                                    resultStrings.Add(((Int64Constant)instruction).Value.ToString());
                                    break;

                                default:
                                    break;
                            }
                        }
                    }
                    return string.Join('\n', resultStrings);
                }
                catch (WebAssembly.ModuleLoadException)
                {
                    // OK to ignore
                }
                catch (Exception ex)
                {
                    Logger.Warn("Unable to analyze WebAssembly {0}: {1}", filename, ex.Message);
                }

                if (resultStrings.Any())
                {
                    return string.Join('\n', resultStrings);
                }

                return string.Join('\n', UniqueStringsFromBinary(buffer));
            }

            // Fallback, just return the string iteself
            return bufferString;
        }

        /// <summary>
        /// Analyzes a directory of files.
        /// </summary>
        /// <param name="directory">directory to analyze.</param>
        /// <returns>List of tags identified</returns>
        public async Task<List<IssueRecord>> AnalyzeDirectory(string directory)
        {
            Logger.Trace("AnalyzeDirectory({0})", directory);

            List<IssueRecord>? analysisResults = new List<IssueRecord>();

            RuleSet rules = new RuleSet(null);
            if (Options["disable-default-rules"] is bool disableDefaultRules && !disableDefaultRules)
            {
                Assembly? assembly = Assembly.GetExecutingAssembly();
                foreach (string? resourceName in assembly.GetManifestResourceNames())
                {
                    if (resourceName.EndsWith(".json"))
                    {
                        try
                        {
                            Stream? stream = assembly.GetManifestResourceStream(resourceName);
                            using StreamReader? resourceStream = new StreamReader(stream ?? new MemoryStream());
                            rules.AddString(resourceStream.ReadToEnd(), resourceName);
                        }
                        catch (Exception ex)
                        {
                            Logger.Warn(ex, "Error loading {0}: {1}", resourceName, ex.Message);
                        }
                    }
                }

                // Add Appliation Inspector cryptography rules
                assembly = typeof(AnalyzeCommand).Assembly;
                foreach (string? resourceName in assembly.GetManifestResourceNames())
                {
                    if (resourceName.EndsWith(".json"))
                    {
                        try
                        {
                            Stream? stream = assembly.GetManifestResourceStream(resourceName);
                            using StreamReader? resourceStream = new StreamReader(stream ?? new MemoryStream());
                            rules.AddString(resourceStream.ReadToEnd(), resourceName);
                        }
                        catch (Exception ex)
                        {
                            Logger.Warn(ex, "Error loading {0}: {1}", resourceName, ex.Message);
                        }
                    }
                }
            }

            if (Options["custom-rule-directory"] is string customDirectory)
            {
                rules.AddDirectory(customDirectory);
            }

            if (!rules.Any())
            {
                Logger.Error("No rules were specified, unable to continue.");
                return analysisResults; // empty
            }
            RuleProcessor processor = new RuleProcessor(rules, new RuleProcessorOptions());

            string[] fileList;

            if (System.IO.Directory.Exists(directory))
            {
                fileList = System.IO.Directory.GetFiles(directory, "*", SearchOption.AllDirectories);
            }
            else if (File.Exists(directory))
            {
                fileList = new string[] { directory };
            }
            else
            {
                Logger.Warn("{0} is neither a directory nor a file.", directory);
                return analysisResults; // empty
            }

            foreach (string? filename in fileList)
            {
                Logger.Trace($"Processing {filename}");

                // TODO: Make this more resilient
                if (IGNORE_FILES.Contains(Path.GetFileName(filename)))
                {
                    Logger.Trace($"Ignoring {filename}");
                    continue;
                }

                byte[] fileContents;
                try
                {
                    fileContents = File.ReadAllBytes(filename);
                }
                catch (Exception ex)
                {
                    Logger.Trace(ex, "File {0} cannot be read, ignoring.", filename);
                    continue;
                }

                string? buffer = NormalizeFileContent(filename, fileContents);
                Logger.Debug("Normalization complete.");

                double MIN_CRYPTO_OP_DENSITY = 0.10;
                try
                {
                    // TODO don't do this if we disassembled native code
                    double cryptoOperationLikelihood = CalculateCryptoOpDensity(buffer);
                    Logger.Debug("Cryptographic operation density for {0} was {1}", filename, cryptoOperationLikelihood);

                    if (cryptoOperationLikelihood >= MIN_CRYPTO_OP_DENSITY)
                    {
                        analysisResults.Add(new IssueRecord(
                            Filename: filename,
                            Filesize: buffer.Length,
                            TextSample: "n/a",
                            Issue: new Issue(
                                Boundary: new Boundary(),
                                StartLocation: new Location(),
                                EndLocation: new Location(),
                                Rule: new Rule()
                                {
                                    Id = "_CRYPTO_DENSITY",
                                    Name = "Cryptographic symbols",
                                    Description = cryptoOperationLikelihood.ToString(),
                                    Tags = new string[]
                                    {
                                        "Cryptography.GenericImplementation.HighDensityOperators"
                                    }
                                }
                            )
                        ));
                    }
                    Logger.Debug($"Analyzing {filename}, length={buffer.Length}");

                    List<MatchRecord>? fileResults = null;
                    //processor.AnalyzeFile
                    FileEntry? holderEntry = new FileEntry("placeholder", new MemoryStream(Encoding.UTF8.GetBytes(buffer)));
                    LanguageInfo languageInfo = new LanguageInfo();

                    Language.FromFileName(filename, ref languageInfo);
                    Task<List<MatchRecord>>? task = Task.Run(() => processor.AnalyzeFile(holderEntry,languageInfo));
                    if (task.Wait(TimeSpan.FromSeconds(30)))
                    {
                        fileResults = task.Result;
                    }
                    else
                    {
                        Logger.Warn("DevSkim operation timed out.");
                        return analysisResults;
                    }

                    Logger.Debug("Operation Complete: {0}", fileResults?.Count);
                    foreach (MatchRecord? issue in fileResults ?? new List<MatchRecord>())
                    {
                        string[]? fileContentArray = buffer.Split(new[] { Environment.NewLine }, StringSplitOptions.None);
                        List<string>? excerpt = new List<string>();
                        int startLoc = Math.Max(issue.StartLocationLine - 1, 0);
                        int endLoc = Math.Min(issue.EndLocationLine + 1, fileContentArray.Length - 1);
                        for (int i = startLoc; i <= endLoc; i++)
                        {
                            excerpt.Add(fileContentArray[i].Trim());
                        }

                        analysisResults.Add(new IssueRecord(
                            Filename: filename,
                            Filesize: buffer.Length,
                            TextSample: issue.StartLocationLine + " => " + string.Join(Environment.NewLine, excerpt),
                            Issue: new Issue(
                                issue.Boundary, 
                                new Location() 
                                { 
                                    Column = issue.StartLocationColumn, 
                                    Line = issue.StartLocationLine 
                                }, 
                                new Location() 
                                { 
                                    Column = issue.EndLocationColumn, 
                                    Line = issue.EndLocationLine 
                                }, 
                                issue.Rule)
                            )
                        );
                    }
                }
                catch (Exception ex)
                {
                    Logger.Warn(ex, "Error analyzing {0}: {1}", filename, ex.Message);
                    Logger.Warn(ex.StackTrace);
                }
            }

            return analysisResults;
        }

        /// <summary>
        /// Calculates the density of cryptographic operators within the buffer.
        /// </summary>
        /// <param name="buffer">Buffer to analyze</param>
        /// <param name="windowSize">Size of the window to use</param>
        /// <returns>Ratio (0-1) of the most dense windowSize characters of the buffer.</returns>
        private double CalculateCryptoOpDensity(string buffer, int windowSize = 50)
        {
            Logger.Trace("CalculateCryptoOpDensity()");

            if (string.IsNullOrWhiteSpace(buffer))
            {
                return 0;
            }
            int MIN_BUFFER_LENGTH = 5;

            // Consolidate whitespace
            buffer = Regex.Replace(buffer, "[\t ]", "");

            // Condense all multi-character strings into a single character
            buffer = Regex.Replace(buffer, "[a-zA-Z\\$_][a-zA-Z0-9_]*", "X");

            // If we have a very short string, ignore it.
            if (buffer.Distinct<char>().Count() < MIN_BUFFER_LENGTH)
            {
                return 0;
            }

            // Normalize the sliding window size
            windowSize = windowSize >= buffer.Length ? buffer.Length : windowSize;
            windowSize = windowSize <= 0 ? 50 : windowSize;

            // This is a horrible regular expression, but the intent is to capture symbol characters
            // that probably mean something within cryptographic code, but not within other code.
            Regex? cryptoChars = new Regex("(?<=[a-z0-9_])\\^=?(?=[a-z_])|(?<=[a-z0-9_])(>{2,3}|<{2,3})=?(?=[a-z0-9])|(?<=[a-z0-9_])([&^~|])=?(?=[a-z0-9])", RegexOptions.IgnoreCase | RegexOptions.Compiled);

            // We report on the highest ratio of symbol to total characters
            double maxRatio = 0;

            // Iterate through all windows: TODO We can skip-count a few here
            for (int i = 0; i < buffer.Length - windowSize; i += 1)
            {
                string? windowBuffer = buffer.Substring(i, windowSize);
                windowBuffer = cryptoChars.Replace(windowBuffer, string.Empty);
                double ratio = ((double)windowSize - (double)windowBuffer.Length) / (double)windowSize;
                if (ratio > maxRatio)
                {
                    maxRatio = ratio;
                    Logger.Trace("Updated from: {0}", buffer.Substring(i, windowSize));
                    Logger.Trace("          to: {0}", windowBuffer);
                }
            }
            return maxRatio;
        }

        /// <summary>
        /// Extract unique strings (alphabetic) from a string
        /// TODO: This is ASCII-only.
        /// </summary>
        /// <param name="buffer">string to scan</param>
        /// <returns>unique strings</returns>
        private IEnumerable<string> UniqueStringsFromBinary(byte[] buffer)
        {
            string? bufferString = Encoding.ASCII.GetString(buffer);
            MatchCollection? words = Regex.Matches(bufferString, @"([a-zA-Z]\.[a-zA-Z ]{4,})");
            return words.Select(m => m.Value).Distinct<string>();
        }

        /// <summary>
        /// Parses options for this program.
        /// </summary>
        /// <param name="args">arguments (passed in from the user)</param>
        private void ParseOptions(string[] args)
        {
            if (args == null)
            {
                ShowUsage();
                Environment.Exit(1);
            }

            for (int i = 0; i < args.Length; i++)
            {
                switch (args[i])
                {
                    case "-h":
                    case "--help":
                        ShowUsage();
                        Environment.Exit(1);
                        break;

                    case "-v":
                    case "--version":
                        Console.WriteLine($"{ToolName} {ToolVersion}");
                        Environment.Exit(1);
                        break;

                    case "--verbose":
                        Options["verbose"] = true;
                        break;

                    case "--custom-rule-directory":
                        Options["custom-rule-directory"] = args[++i];
                        break;

                    case "--disable-default-rules":
                        Options["disable-default-rules"] = true;
                        break;

                    case "--download-directory":
                        Options["download-directory"] = args[++i];
                        break;

                    case "--use-cache":
                        Options["use-cache"] = true;
                        break;

                    default:
                        if (Options["target"] is IList<string> targetList)
                        {
                            targetList.Add(args[i]);
                        }
                        break;
                }
            }
        }

        /// <summary>
        /// Displays usage information for the program.
        /// </summary>
        private static void ShowUsage()
        {
            Console.WriteLine($@"
{ToolName} {ToolVersion}

Usage: {ToolName} [options] package-url...

positional arguments:
    package-url                 PackgeURL specifier to download (required, repeats OK), or directory.

{GetCommonSupportedHelpText()}

optional arguments:
  --verbose                     increase output verbosity
  --custom-rule-directory DIR   load rules from directory DIR
  --disable-default-rules       do not load default, built-in rules.
  --download-directory          the directory to download the package to
  --use-cache                   do not download the package if it is already present in the destination directory
  --format                      specify the output format (text|sarifv1|sarifv2). (default is text)
  --output-file                 send the command output to a file instead of stdout
  --help                        show this help message and exit
  --version                     show version of this tool
");
        }
    }

    public class IssueRecord
    {
        public string Filename { get; }
        public int Filesize { get; }
        public string TextSample { get; }
        public Issue Issue { get; }

        public IssueRecord(string Filename, int Filesize, string TextSample, Issue Issue)
        {
            this.Filename = Filename;
            this.Filesize = Filesize;
            this.TextSample = TextSample;
            this.Issue = Issue;
        }
    }
}<|MERGE_RESOLUTION|>--- conflicted
+++ resolved
@@ -23,10 +23,7 @@
 namespace Microsoft.CST.OpenSource
 {
     using Helpers;
-<<<<<<< HEAD
     using Microsoft.CST.OpenSource.PackageManagers;
-=======
->>>>>>> 96ac5f10
     using PackageUrl;
 
     public class DetectCryptographyTool : OSSGadget
@@ -96,11 +93,7 @@
                                 targetDirectoryName = Path.Combine(Path.GetTempPath(), Path.GetRandomFileName());
                             }
 
-<<<<<<< HEAD
-                            string? path = await ArchiveHelper.ExtractArchiveAsync(targetDirectoryName, "temp", File.OpenRead(target));
-=======
                             string? path = await ArchiveHelper.ExtractArchiveAsync(targetDirectoryName, Path.GetFileName(target), File.OpenRead(target));
->>>>>>> 96ac5f10
 
                             results = await detectCryptographyTool.AnalyzeDirectory(path);
 
