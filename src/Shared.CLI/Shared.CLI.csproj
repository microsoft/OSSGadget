--- conflicted
+++ resolved
@@ -40,21 +40,6 @@
 
   <ItemGroup>
     <PackageReference Include="AngleSharp" Version="1.0.0-alpha-844" />
-<<<<<<< HEAD
-    <PackageReference Include="CommandLineParser" Version="2.9.0-preview1" />
-    <PackageReference Include="Crayon" Version="2.0.64" />
-    <PackageReference Include="F23.StringSimilarity" Version="4.1.0" />
-    <PackageReference Include="McMaster.Extensions.CommandLineUtils" Version="4.0.0-beta.74" />
-    <PackageReference Include="HtmlAgilityPack" Version="1.11.39" />
-    <PackageReference Include="Microsoft.CST.RecursiveExtractor" Version="1.1.5" />
-    <PackageReference Include="Microsoft.Extensions.Caching.Memory" Version="6.0.0" />
-    <PackageReference Include="NLog" Version="4.7.13" />
-    <PackageReference Include="NLog.Schema" Version="4.7.13" />
-    <PackageReference Include="NuGet.Versioning" Version="6.3.1" />
-    <PackageReference Include="Octokit" Version="0.50.0" />
-    <PackageReference Include="Sarif.Sdk" Version="2.4.12" />
-    <PackageReference Include="SemanticVersioning" Version="2.0.0" />
-=======
     <PackageReference Include="CommandLineParser" Version="2.9.1" />
     <PackageReference Include="Crayon" Version="2.0.69" />
     <PackageReference Include="F23.StringSimilarity" Version="5.0.0" />
@@ -68,7 +53,6 @@
     <PackageReference Include="Octokit" Version="4.0.1" />
     <PackageReference Include="Sarif.Sdk" Version="3.1.0" />
     <PackageReference Include="SemanticVersioning" Version="2.0.2" />
->>>>>>> 5120e179
     <PackageReference Include="System.Console" Version="4.3.1" />
   </ItemGroup>
 
