--- conflicted
+++ resolved
@@ -17,8 +17,6 @@
 
     public abstract class BaseProjectManager
     {
-        public static readonly string Type = null!;
-        
         /// <summary>
         /// The type of the project manager from the package-url type specifications.
         /// </summary>
@@ -342,11 +340,7 @@
         /// <param name="purl">The <see cref="PackageURL"/> to get the metadata for.</param>
         /// <param name="useCache">If the metadata should be retrieved from the cache, if it is available.</param>
         /// <remarks>If no version specified, defaults to latest version.</remarks>
-<<<<<<< HEAD
-        /// <returns>A string representing the <see cref="PackageURL"/>'s metadata.</returns>
-=======
         /// <returns>A string representing the <see cref="PackageURL"/>'s metadata, or null if it wasn't found.</returns>
->>>>>>> 96ac5f10
         public virtual Task<string?> GetMetadata(PackageURL purl, bool useCache = true)
         {
             throw new NotImplementedException($"{GetType().Name} does not implement GetMetadata.");
