--- conflicted
+++ resolved
@@ -18,13 +18,8 @@
     using System.Text.Json;
     using System.Threading.Tasks;
 
-<<<<<<< HEAD
     public class NuGetProjectManager : TypedManager<NuGetPackageVersionMetadata>
     {
-        public new const string Type = "nuget";
-=======
-    public class NuGetProjectManager : BaseProjectManager
-    {
         /// <summary>
         /// The type of the project manager from the package-url type specifications.
         /// </summary>
@@ -32,7 +27,6 @@
         public const string Type = "nuget";
 
         public override string ManagerType => Type;
->>>>>>> 96ac5f10
 
         [System.Diagnostics.CodeAnalysis.SuppressMessage("Style", "IDE0044:Add readonly modifier", Justification = "Modified through reflection.")]
         public const string ENV_NUGET_ENDPOINT_API = "https://api.nuget.org";
@@ -96,213 +90,6 @@
             return RegistrationEndpoint;
         }
 
-<<<<<<< HEAD
-=======
-        /// <summary>
-        ///     Download one NuGet package and extract it to the target directory.
-        /// </summary>
-        /// <param name="purl"> Package URL of the package to download. </param>
-        /// <returns> n/a </returns>
-        public override async Task<IEnumerable<string>> DownloadVersion(PackageURL purl, bool doExtract, bool cached = false)
-        {
-            Logger.Trace("DownloadVersion {0}", purl?.ToString());
-
-            string? packageName = purl?.Name;
-            string? packageVersion = purl?.Version;
-            List<string> downloadedPaths = new();
-
-            if (string.IsNullOrWhiteSpace(packageName) || string.IsNullOrWhiteSpace(packageVersion))
-            {
-                Logger.Debug("Unable to download [{0} {1}]. Both must be defined.", packageName, packageVersion);
-                return downloadedPaths;
-            }
-
-            try
-            {
-                HttpClient httpClient = CreateHttpClient();
-                JsonDocument doc = await GetJsonCache(httpClient, $"{RegistrationEndpoint}{packageName.ToLowerInvariant()}/index.json");
-                List<string> versionList = new();
-                foreach (JsonElement catalogPage in doc.RootElement.GetProperty("items").EnumerateArray())
-                {
-                    if (catalogPage.TryGetProperty("items", out JsonElement itemElement))
-                    {
-                        foreach (JsonElement item in itemElement.EnumerateArray())
-                        {
-                            JsonElement catalogEntry = item.GetProperty("catalogEntry");
-                            string? version = catalogEntry.GetProperty("version").GetString();
-                            if (version != null && version.Equals(packageVersion, StringComparison.InvariantCultureIgnoreCase))
-                            {
-                                string? archive = catalogEntry.GetProperty("packageContent").GetString();
-                                HttpResponseMessage? result = await httpClient.GetAsync(archive);
-                                result.EnsureSuccessStatusCode();
-                                Logger.Debug("Downloading {0}...", purl?.ToString());
-
-                                string? targetName = $"nuget-{packageName}@{packageVersion}";
-                                string extractionPath = Path.Combine(TopLevelExtractionDirectory, targetName);
-                                if (doExtract && Directory.Exists(extractionPath) && cached == true)
-                                {
-                                    downloadedPaths.Add(extractionPath);
-                                    return downloadedPaths;
-                                }
-
-                                if (doExtract)
-                                {
-                                    downloadedPaths.Add(await ArchiveHelper.ExtractArchiveAsync(TopLevelExtractionDirectory, targetName, await result.Content.ReadAsStreamAsync(), cached));
-                                }
-                                else
-                                {
-                                    extractionPath += Path.GetExtension(archive) ?? "";
-                                    await File.WriteAllBytesAsync(extractionPath, await result.Content.ReadAsByteArrayAsync());
-                                    downloadedPaths.Add(extractionPath);
-                                }
-                                return downloadedPaths;
-                            }
-                        }
-                    }
-                    else
-                    {
-                        string? subDocUrl = catalogPage.GetProperty("@id").GetString();
-                        if (subDocUrl != null)
-                        {
-                            JsonDocument subDoc = await GetJsonCache(httpClient, subDocUrl);
-                            foreach (JsonElement subCatalogPage in subDoc.RootElement.GetProperty("items").EnumerateArray())
-                            {
-                                JsonElement catalogEntry = subCatalogPage.GetProperty("catalogEntry");
-                                string? version = catalogEntry.GetProperty("version").GetString();
-                                Logger.Debug("Identified {0} version {1}.", packageName, version);
-                                if (version != null && version.Equals(packageVersion, StringComparison.InvariantCultureIgnoreCase))
-                                {
-                                    string? archive = catalogEntry.GetProperty("packageContent").GetString();
-                                    HttpResponseMessage? result = await httpClient.GetAsync(archive);
-                                    result.EnsureSuccessStatusCode();
-                                    Logger.Debug("Downloading {0}...", purl?.ToString());
-
-                                    string targetName = $"nuget-{packageName}@{packageVersion}";
-                                    string extractionPath = Path.Combine(TopLevelExtractionDirectory, targetName);
-                                    if (doExtract && Directory.Exists(extractionPath) && cached == true)
-                                    {
-                                        downloadedPaths.Add(extractionPath);
-                                        return downloadedPaths;
-                                    }
-
-                                    if (doExtract)
-                                    {
-                                        downloadedPaths.Add(await ArchiveHelper.ExtractArchiveAsync(TopLevelExtractionDirectory, targetName, await result.Content.ReadAsStreamAsync(), cached));
-                                    }
-                                    else
-                                    {
-                                        extractionPath += Path.GetExtension(archive) ?? "";
-                                        await File.WriteAllBytesAsync(extractionPath, await result.Content.ReadAsByteArrayAsync());
-                                        downloadedPaths.Add(extractionPath);
-                                    }
-                                    return downloadedPaths;
-                                }
-                            }
-                        }
-                        else
-                        {
-                            Logger.Debug("Catalog identifier was null.");
-                        }
-                    }
-                }
-                Logger.Debug("Unable to find NuGet package.");
-            }
-            catch (Exception ex)
-            {
-                Logger.Debug(ex, "Error downloading NuGet package: {0}", ex.Message);
-            }
-            return downloadedPaths;
-        }
-
-        /// <inheritdoc />
-        public override async Task<bool> PackageExists(PackageURL purl, bool useCache = true)
-        {
-            Logger.Trace("PackageExists {0}", purl?.ToString());
-            if (string.IsNullOrEmpty(purl?.Name))
-            {
-                Logger.Trace("Provided PackageURL was null.");
-                return false;
-            }
-            string packageName = purl.Name;
-            HttpClient httpClient = CreateHttpClient();
-
-            return await CheckJsonCacheForPackage(httpClient, $"{RegistrationEndpoint}{packageName.ToLowerInvariant()}/index.json", useCache);
-        }
-
-        /// <inheritdoc />
-        public override async Task<IEnumerable<string>> EnumerateVersions(PackageURL purl, bool useCache = true, bool includePrerelease = true)
-        {
-            Logger.Trace("EnumerateVersions {0}", purl?.ToString());
-
-            if (purl == null || purl.Name is null)
-            {
-                return new List<string>();
-            }
-
-            try
-            {
-                HttpClient httpClient = CreateHttpClient();
-                string packageName = purl.Name;
-
-                JsonDocument doc = await GetJsonCache(httpClient, $"{RegistrationEndpoint}{packageName.ToLowerInvariant()}/index.json", useCache);
-                List<string> versionList = new();
-                foreach (JsonElement catalogPage in doc.RootElement.GetProperty("items").EnumerateArray())
-                {
-                    if (catalogPage.TryGetProperty("items", out JsonElement itemElement))
-                    {
-                        foreach (JsonElement item in itemElement.EnumerateArray())
-                        {
-                            JsonElement catalogEntry = item.GetProperty("catalogEntry");
-                            string? version = catalogEntry.GetProperty("version").GetString();
-                            if (version != null)
-                            {
-                                Logger.Debug("Identified {0} version {1}.", packageName, version);
-                                versionList.Add(version);
-                            }
-                            else
-                            {
-                                Logger.Debug("Identified {0} version NULL. This might indicate a parsing error.", packageName);
-                            }
-                        }
-                    }
-                    else
-                    {
-                        string? subDocUrl = catalogPage.GetProperty("@id").GetString();
-                        if (subDocUrl != null)
-                        {
-                            JsonDocument subDoc = await GetJsonCache(httpClient, subDocUrl);
-                            foreach (JsonElement subCatalogPage in subDoc.RootElement.GetProperty("items").EnumerateArray())
-                            {
-                                JsonElement catalogEntry = subCatalogPage.GetProperty("catalogEntry");
-                                string? version = catalogEntry.GetProperty("version").GetString();
-                                Logger.Debug("Identified {0} version {1}.", packageName, version);
-                                if (version != null)
-                                {
-                                    Logger.Debug("Identified {0} version {1}.", packageName, version);
-                                    versionList.Add(version);
-                                }
-                                else
-                                {
-                                    Logger.Debug("Identified {0} version NULL. This might indicate a parsing error.", packageName);
-                                }
-                            }
-                        }
-                        else
-                        {
-                            Logger.Debug("Catalog identifier was null.");
-                        }
-                    }
-                }
-                return SortVersions(versionList.Distinct());
-            }
-            catch (Exception ex)
-            {
-                Logger.Debug("Unable to enumerate versions: {0}", ex.Message);
-                throw;
-            }
-        }
-
->>>>>>> 96ac5f10
         /// <inheritdoc />
         public override async Task<string?> GetMetadata(PackageURL purl, bool useCache = true)
         {
@@ -390,49 +177,8 @@
         {
             if (metadata.PackageVersion is null)
             {
-<<<<<<< HEAD
                 return;
             }
-=======
-                Version versionToGet = new(metadata.PackageVersion);
-                JsonElement? versionElement = GetVersionElement(contentJSON, versionToGet);
-                if (versionElement != null)
-                {
-                    // redo the generic values to version specific values
-                    metadata.VersionUri = $"{metadata.PackageManagerUri}/packages/{metadata.Name?.ToLower()}/{versionToGet}";
-                    metadata.ApiVersionUri = OssUtilities.GetJSONPropertyStringIfExists(versionElement, "@id");
-
-                    JsonElement versionContent = await this.GetVersionUriMetadata(metadata.ApiVersionUri!, useCache) ?? throw new InvalidOperationException();
-                    
-                    // Get the artifact contents url
-                    JsonElement? packageContent = OssUtilities.GetJSONPropertyIfExists(versionElement, "packageContent");
-                    if (packageContent != null)
-                    {
-                        metadata.VersionDownloadUri = packageContent.ToString();
-                    }
-                    
-                    // size and hash from versionContent
-                    metadata.Size = OssUtilities.GetJSONPropertyIfExists(versionContent, "packageSize")?.GetInt64();
-                    metadata.Signature ??= new List<Digest>();
-                    metadata.Signature.Add(new Digest
-                    {
-                        Algorithm = OssUtilities.GetJSONPropertyStringIfExists(versionContent, "packageHashAlgorithm"),
-                        Signature = OssUtilities.GetJSONPropertyStringIfExists(versionContent, "packageHash"),
-                    });
-                    
-                    // homepage
-                    metadata.Homepage = OssUtilities.GetJSONPropertyStringIfExists(versionContent, "projectUrl");
-
-                    // author(s)
-                    JsonElement? authorElement = OssUtilities.GetJSONPropertyIfExists(versionElement, "authors");
-                    if (authorElement is not null)
-                    {
-                        User author = new()
-                        {
-                            Name = authorElement?.GetString(),
-                            // TODO: User email and url
-                        };
->>>>>>> 96ac5f10
 
             string nameLowercase = packageVersionPackageVersionMetadata.Name.ToLowerInvariant();
 
