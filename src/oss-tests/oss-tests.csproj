--- conflicted
+++ resolved
@@ -15,21 +15,10 @@
   <ItemGroup>
     <PackageReference Include="FluentAssertions" Version="8.2.0" />
     <PackageReference Include="JmesPath.Net" Version="1.0.330" />
-<<<<<<< HEAD
     <PackageReference Include="Moq" Version="[4.18.2]" />
     <PackageReference Include="MSTest" Version="3.7.2" />
     <PackageReference Include="Microsoft.Testing.Extensions.TrxReport" Version="1.5.2" />
     <PackageReference Include="Microsoft.Testing.Extensions.CodeCoverage" Version="17.13.1" />
-=======
-    <PackageReference Include="Microsoft.NET.Test.Sdk" Version="17.13.0" />
-    <PackageReference Include="coverlet.collector" Version="6.0.4">
-      <PrivateAssets>all</PrivateAssets>
-      <IncludeAssets>runtime; build; native; contentfiles; analyzers; buildtransitive</IncludeAssets>
-    </PackageReference>
-    <PackageReference Include="Moq" Version="[4.18.2]" />
-    <PackageReference Include="MSTest.TestAdapter" Version="3.8.3" />
-    <PackageReference Include="MSTest.TestFramework" Version="3.8.3" />
->>>>>>> e149d398
     <PackageReference Include="Newtonsoft.Json" Version="13.0.3" />
     <PackageReference Include="RichardSzalay.MockHttp" Version="7.0.0" />
   </ItemGroup>
