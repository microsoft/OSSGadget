--- conflicted
+++ resolved
@@ -15,9 +15,6 @@
 
     internal class CargoProjectManager : BaseProjectManager
     {
-<<<<<<< HEAD
-        public new const string Type = "cargo";
-=======
         /// <summary>
         /// The type of the project manager from the package-url type specifications.
         /// </summary>
@@ -25,7 +22,6 @@
         public const string Type = "cargo";
 
         public override string ManagerType => Type;
->>>>>>> 96ac5f10
 
         [System.Diagnostics.CodeAnalysis.SuppressMessage("Style", "IDE0044:Add readonly modifier", Justification = "Modified through reflection.")]
         public static string ENV_CARGO_ENDPOINT = "https://crates.io";
