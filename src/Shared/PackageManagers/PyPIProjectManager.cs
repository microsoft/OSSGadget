﻿// Copyright (c) Microsoft Corporation. Licensed under the MIT License.

namespace Microsoft.CST.OpenSource.PackageManagers
{
    using Helpers;
    using Model;
    using NLog.LayoutRenderers.Wrappers;
    using PackageUrl;
    using System;
    using System.Collections.Generic;
    using System.IO;
    using System.Linq;
    using System.Net.Http;
    using System.Text.Json;
    using System.Threading.Tasks;
    using Utilities;
    using Version = SemanticVersioning.Version;

    public class PyPIProjectManager : BaseProjectManager
    {
<<<<<<< HEAD
        public new const string Type = "pypi";
=======
        /// <summary>
        /// The type of the project manager from the package-url type specifications.
        /// </summary>
        /// <seealso href="https://www.github.com/package-url/purl-spec/blob/master/PURL-TYPES.rst"/>
        public const string Type = "pypi";

        public override string ManagerType => Type;
>>>>>>> 96ac5f10

        public static string ENV_PYPI_ENDPOINT { get; set; } = "https://pypi.org";

        public PyPIProjectManager(IHttpClientFactory httpClientFactory, string destinationDirectory) : base(httpClientFactory, destinationDirectory)
        {
        }

        public PyPIProjectManager(string destinationDirectory) : base(destinationDirectory)
        {
        }

        /// <summary>
        /// Download one PyPI package and extract it to the target directory.
        /// </summary>
        /// <param name="purl">Package URL of the package to download.</param>
        /// <returns>the path or file written.</returns>
        public override async Task<IEnumerable<string>> DownloadVersion(PackageURL purl, bool doExtract, bool cached = false)
        {
            Logger.Trace("DownloadVersion {0}", purl?.ToString());

            string? packageName = purl?.Name;
            string? packageVersion = purl?.Version;
            List<string> downloadedPaths = new();

            if (string.IsNullOrWhiteSpace(packageName) || string.IsNullOrWhiteSpace(packageVersion))
            {
                Logger.Debug("Unable to download [{0} {1}]. Both must be defined.", packageName, packageVersion);
                return downloadedPaths;
            }

            try
            {
                HttpClient httpClient = CreateHttpClient();

                JsonDocument? doc = await GetJsonCache(httpClient, $"{ENV_PYPI_ENDPOINT}/pypi/{packageName}/json");

                if (!doc.RootElement.TryGetProperty("releases", out JsonElement releases))
                {
                    return downloadedPaths;
                }

                foreach (JsonProperty versionObject in releases.EnumerateObject())
                {
                    if (versionObject.Name != packageVersion)
                    {
                        continue;
                    }
                    foreach (JsonElement release in versionObject.Value.EnumerateArray())
                    {
                        if (!release.TryGetProperty("packagetype", out JsonElement packageType))
                        {
                            continue;   // Missing a package type
                        }

                        System.Net.Http.HttpResponseMessage result = await httpClient.GetAsync(release.GetProperty("url").GetString());
                        result.EnsureSuccessStatusCode();
                        string targetName = $"pypi-{packageType}-{packageName}@{packageVersion}";
                        string extension = ".tar.gz";
                        if (packageType.ToString() == "bdist_wheel")
                        {
                            extension = ".whl";
                        }
                        string extractionPath = Path.Combine(TopLevelExtractionDirectory, targetName);
                        if (doExtract && Directory.Exists(extractionPath) && cached == true)
                        {
                            downloadedPaths.Add(extractionPath);
                            return downloadedPaths;
                        }
                        if (doExtract)
                        {
                            downloadedPaths.Add(await ArchiveHelper.ExtractArchiveAsync(TopLevelExtractionDirectory, targetName, await result.Content.ReadAsStreamAsync(), cached));
                        }
                        else
                        {
                            extractionPath += extension;
                            await File.WriteAllBytesAsync(extractionPath, await result.Content.ReadAsByteArrayAsync());
                            downloadedPaths.Add(extractionPath);
                        }
                    }
                }
            }
            catch (Exception ex)
            {
                Logger.Debug(ex, "Error downloading PyPI package: {0}", ex.Message);
            }
            return downloadedPaths;
        }

        /// <inheritdoc />
        public override async Task<bool> PackageExists(PackageURL purl, bool useCache = true)
        {
            Logger.Trace("PackageExists {0}", purl?.ToString());
            if (string.IsNullOrEmpty(purl?.Name))
            {
                Logger.Trace("Provided PackageURL was null.");
                return false;
            }
            string packageName = purl.Name;
            HttpClient httpClient = CreateHttpClient();

            return await CheckJsonCacheForPackage(httpClient, $"{ENV_PYPI_ENDPOINT}/pypi/{packageName}/json", useCache);
        }

        /// <inheritdoc />
        public override async Task<IEnumerable<string>> EnumerateVersions(PackageURL purl, bool useCache = true, bool includePrerelease = true)
        {
            Logger.Trace("EnumerateVersions {0}", purl?.ToString());
            if (purl == null || purl.Name is null)
            {
                return new List<string>();
            }

            try
            {
                string packageName = purl.Name;
                HttpClient httpClient = CreateHttpClient();

                JsonDocument doc = await GetJsonCache(httpClient, $"{ENV_PYPI_ENDPOINT}/pypi/{packageName}/json", useCache);
                List<string> versionList = new();
                if (doc.RootElement.TryGetProperty("releases", out JsonElement releases))
                {
                    foreach (JsonProperty versionObject in releases.EnumerateObject())
                    {
                        Logger.Debug("Identified {0} version {1}.", packageName, versionObject.Name);
                        versionList.Add(versionObject.Name);
                    }
                }

                // Add the current version (not included in releases)
                if (doc.RootElement.TryGetProperty("info", out JsonElement info) &&
                    info.TryGetProperty("version", out JsonElement version))
                {
                    Logger.Debug("Identified {0} version {1}.", packageName, version.GetString());
                    if (version.GetString() is string versionString && !string.IsNullOrWhiteSpace(versionString))
                    {
                        versionList.Add(versionString);
                    }
                }

                return SortVersions(versionList.Distinct());
            }
            catch (Exception ex)
            {
                Logger.Debug("Unable to enumerate versions: {0}", ex.Message);
                throw;
            }
        }

        public override async Task<string?> GetMetadata(PackageURL purl, bool useCache = true)
        {
            try
            {
                HttpClient httpClient = CreateHttpClient();

                return await GetHttpStringCache(httpClient, $"{ENV_PYPI_ENDPOINT}/pypi/{purl.Name}/json", useCache);
            }
            catch (Exception ex)
            {
                Logger.Debug(ex, "Error fetching PyPI metadata: {0}", ex.Message);
                return null;
            }
        }

        /// <inheritdoc />
        public override async Task<PackageMetadata?> GetPackageMetadata(PackageURL purl, bool useCache = true)
        {
            PackageMetadata metadata = new();
            string? content = await GetMetadata(purl, useCache);
            if (string.IsNullOrEmpty(content)) { return metadata; }

            // convert NPM package data to normalized form
            JsonDocument contentJSON = JsonDocument.Parse(content);
            JsonElement root = contentJSON.RootElement;

            JsonElement infoElement = root.GetProperty("info");

            metadata.Name = OssUtilities.GetJSONPropertyStringIfExists(infoElement, "name");
            metadata.Description = OssUtilities.GetJSONPropertyStringIfExists(infoElement, "description");
            string? summary = OssUtilities.GetJSONPropertyStringIfExists(infoElement, "summary");
            if (string.IsNullOrWhiteSpace(metadata.Description))
            { // longer string might be the actual description
                metadata.Description = summary;
            }
            metadata.PackageManagerUri = ENV_PYPI_ENDPOINT;
            metadata.PackageUri = OssUtilities.GetJSONPropertyStringIfExists(infoElement, "package_url");
            metadata.Keywords = OssUtilities.ConvertJSONToList(OssUtilities.GetJSONPropertyIfExists(infoElement, "keywords"));

            // author
            User author = new()
            {
                Name = OssUtilities.GetJSONPropertyStringIfExists(infoElement, "author"),
                Email = OssUtilities.GetJSONPropertyStringIfExists(infoElement, "author_email"),
            };
            metadata.Authors ??= new List<Model.User>();
            metadata.Authors.Add(author);

            // maintainers
            User maintainer = new()
            {
                Name = OssUtilities.GetJSONPropertyStringIfExists(infoElement, "maintainer"),
                Email = OssUtilities.GetJSONPropertyStringIfExists(infoElement, "maintainer_email"),
            };
            metadata.Maintainers ??= new List<User>();
            metadata.Maintainers.Add(maintainer);

            // repository
            Dictionary<PackageURL, double>? repoMappings = await SearchRepoUrlsInPackageMetadata(purl, content);
            foreach (KeyValuePair<PackageURL, double> repoMapping in repoMappings)
            {
                Repository repository = new()
                {
                    Rank = repoMapping.Value,
                    Type = repoMapping.Key.Type
                };
                await repository.ExtractRepositoryMetadata(repoMapping.Key);

                metadata.Repository ??= new List<Repository>();
                metadata.Repository.Add(repository);
            }

            // license
            string? licenseType = OssUtilities.GetJSONPropertyStringIfExists(infoElement, "license");
            if (!string.IsNullOrWhiteSpace(licenseType))
            {
                metadata.Licenses ??= new List<License>();
                metadata.Licenses.Add(new License()
                {
                    Name = licenseType
                });
            }

            // get the version
            List<Version> versions = GetVersions(contentJSON);
            Version? latestVersion = GetLatestVersion(versions);

            if (purl.Version != null)
            {
                // find the version object from the collection
                metadata.PackageVersion = purl.Version;
            }
            else
            {
                metadata.PackageVersion = latestVersion is null ? purl.Version : latestVersion?.ToString();
            }

            // if we found any version at all, get the deets
            if (metadata.PackageVersion is not null)
            {
                Version versionToGet = new(metadata.PackageVersion);
                JsonElement? versionElement = GetVersionElement(contentJSON, versionToGet);
                if (versionElement is not null)
                {
                    // fill the version specific entries

                    // digests
                    if (OssUtilities.GetJSONPropertyIfExists(versionElement, "digests")?.EnumerateObject()
                        is JsonElement.ObjectEnumerator digests)
                    {
                        metadata.Signature ??= new List<Digest>();
                        foreach (JsonProperty digest in digests)
                        {
                            metadata.Signature.Add(new Digest()
                            {
                                Algorithm = digest.Name,
                                Signature = digest.Value.ToString()
                            });
                        }
                    }

                    // downloads
                    if (OssUtilities.GetJSONPropertyIfExists(versionElement, "downloads")?.GetInt64() is long downloads
                        && downloads != -1)
                    {
                        metadata.Downloads ??= new Downloads()
                        {
                            Overall = downloads
                        };
                    }

                    metadata.Size = OssUtilities.GetJSONPropertyIfExists(versionElement, "size")?.GetInt64();
                    metadata.UploadTime = OssUtilities.GetJSONPropertyStringIfExists(versionElement, "upload_time");
                    metadata.Active = !OssUtilities.GetJSONPropertyIfExists(versionElement, "yanked")?.GetBoolean();
                    metadata.VersionUri = $"{ENV_PYPI_ENDPOINT}/project/{purl.Name}/{purl.Version}";
                    metadata.VersionDownloadUri = OssUtilities.GetJSONPropertyStringIfExists(versionElement, "url");
                }
            }

            return metadata;
        }

        public override List<Version> GetVersions(JsonDocument? contentJSON)
        {
            List<Version> allVersions = new();
            if (contentJSON is null) { return allVersions; }

            Console.WriteLine(JsonSerializer.Serialize(contentJSON));
            JsonElement root = contentJSON.RootElement;
            try
            {
                JsonElement versions = root.GetProperty("versions");
                foreach (JsonProperty version in versions.EnumerateObject())
                {
                    allVersions.Add(new Version(version.Name));
                }
            }
            catch (KeyNotFoundException) { return allVersions; }
            catch (InvalidOperationException) { return allVersions; }

            return allVersions;
        }

        public override JsonElement? GetVersionElement(JsonDocument contentJSON, Version version)
        {
            try
            {
                JsonElement versionElement = contentJSON.RootElement.GetProperty("releases").GetProperty(version.ToString());
                return versionElement;
            }
            catch (KeyNotFoundException)
            {
                return null;
            }
        }

        public override Uri GetPackageAbsoluteUri(PackageURL purl)
        {
            return new Uri($"{ENV_PYPI_ENDPOINT}/project/{purl?.Name}");
        }

#pragma warning disable CS1998 // Async method lacks 'await' operators and will run synchronously
        protected override async Task<Dictionary<PackageURL, double>> SearchRepoUrlsInPackageMetadata(PackageURL purl, string metadata)
#pragma warning restore CS1998 // Async method lacks 'await' operators and will run synchronously
        {
            Dictionary<PackageURL, double> mapping = new();
            if (purl.Name?.StartsWith('_') ?? false) // TODO: there are internal modules which do not start with _
            {
                // TODO: internal modules could also be in https://github.com/python/cpython/tree/master/Modules/
                mapping.Add(new PackageURL(purl.Type, purl.Namespace, purl.Name, null, null, "cpython/tree/master/Lib/"), 1.0F);
                return mapping;
            }
            if (string.IsNullOrEmpty(metadata))
            {
                return mapping;
            }
            JsonDocument contentJSON = JsonDocument.Parse(metadata);

            List<string> possibleProperties = new() { "homepage", "home_page" };
            JsonElement infoJSON;
            try
            {
                infoJSON = contentJSON.RootElement.GetProperty("info");
            }
            catch (Exception)
            {
                return mapping;
            }

            foreach (JsonProperty property in infoJSON.EnumerateObject())
            {   // there are a couple of possibilities where the repository url might be present - check all of them
                try
                {
                    if (possibleProperties.Contains(property.Name.ToLower()))
                    {
                        string homepage = property.Value.ToString() ?? string.Empty;
                        IEnumerable<PackageURL>? packageUrls = GitHubProjectManager.ExtractGitHubPackageURLs(homepage);
                        // if we were able to extract a github url, return
                        if (packageUrls != null && packageUrls.Any())
                        {
                            mapping.Add(packageUrls.First(), 1.0F);
                            return mapping;
                        }
                    }
                    else if (property.Name.Equals("project_urls"))
                    {
                        if (property.Value.TryGetProperty("Source",out JsonElement jsonElement))
                        {
                            string? sourceLoc = jsonElement.GetString();
                            if (sourceLoc != null)
                            {
                                IEnumerable<PackageURL>? packageUrls = GitHubProjectManager.ExtractGitHubPackageURLs(sourceLoc);
                                if (packageUrls != null && packageUrls.Any())
                                {
                                    mapping.Add(packageUrls.First(), 1.0F);
                                    return mapping;
                                }
                            }
                        }
                    }
                }
                catch (Exception) { continue; /* try the next property */ }
            }

            return mapping;
        }
    }
}<|MERGE_RESOLUTION|>--- conflicted
+++ resolved
@@ -18,9 +18,6 @@
 
     public class PyPIProjectManager : BaseProjectManager
     {
-<<<<<<< HEAD
-        public new const string Type = "pypi";
-=======
         /// <summary>
         /// The type of the project manager from the package-url type specifications.
         /// </summary>
@@ -28,7 +25,6 @@
         public const string Type = "pypi";
 
         public override string ManagerType => Type;
->>>>>>> 96ac5f10
 
         public static string ENV_PYPI_ENDPOINT { get; set; } = "https://pypi.org";
 
