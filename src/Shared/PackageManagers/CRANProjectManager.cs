--- conflicted
+++ resolved
@@ -14,9 +14,6 @@
 
     internal class CRANProjectManager : BaseProjectManager
     {
-<<<<<<< HEAD
-        public new const string Type = "cran";
-=======
         /// <summary>
         /// The type of the project manager from the package-url type specifications.
         /// </summary>
@@ -24,7 +21,6 @@
         public const string Type = "cran";
 
         public override string ManagerType => Type;
->>>>>>> 96ac5f10
 
         [System.Diagnostics.CodeAnalysis.SuppressMessage("Style", "IDE0044:Add readonly modifier", Justification = "Modified through reflection.")]
         public static string ENV_CRAN_ENDPOINT = "https://cran.r-project.org";
