--- conflicted
+++ resolved
@@ -43,12 +43,8 @@
     <PackageReference Include="CommandLineParser" Version="2.9.0-preview1" />
     <PackageReference Include="Crayon" Version="2.0.64" />
     <PackageReference Include="F23.StringSimilarity" Version="4.1.0" />
-<<<<<<< HEAD
-    <PackageReference Include="HtmlAgilityPack" Version="1.11.37" />
     <PackageReference Include="McMaster.Extensions.CommandLineUtils" Version="4.0.0-beta.74" />
-=======
     <PackageReference Include="HtmlAgilityPack" Version="1.11.39" />
->>>>>>> e51b5452
     <PackageReference Include="Microsoft.CST.RecursiveExtractor" Version="1.1.5" />
     <PackageReference Include="Microsoft.Extensions.Caching.Memory" Version="6.0.0" />
     <PackageReference Include="NLog" Version="4.7.13" />
@@ -69,12 +65,9 @@
   <ItemGroup>
     <None Include="..\..\LICENSE.txt" Pack="true" PackagePath="" />
     <None Include="..\..\icon-128.png" Pack="true" PackagePath="" />
-<<<<<<< HEAD
   </ItemGroup>
 
   <ItemGroup>
     <ProjectReference Include="..\Shared-lib\Shared-lib.csproj" />
-=======
->>>>>>> e51b5452
   </ItemGroup>
 </Project>