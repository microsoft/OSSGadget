--- conflicted
+++ resolved
@@ -16,9 +16,6 @@
 
     internal class GitHubProjectManager : BaseProjectManager
     {
-<<<<<<< HEAD
-        public new const string Type = "github";
-=======
         /// <summary>
         /// The type of the project manager from the package-url type specifications.
         /// </summary>
@@ -26,7 +23,6 @@
         public const string Type = "github";
 
         public override string ManagerType => Type;
->>>>>>> 96ac5f10
 
         public static string ENV_GITHUB_ENDPOINT = "https://github.com";
 
