--- conflicted
+++ resolved
@@ -18,9 +18,6 @@
 
     public class NPMProjectManager : BaseProjectManager
     {
-<<<<<<< HEAD
-        public new const string Type = "npm";
-=======
         /// <summary>
         /// The type of the project manager from the package-url type specifications.
         /// </summary>
@@ -28,7 +25,6 @@
         public const string Type = "npm";
 
         public override string ManagerType => Type;
->>>>>>> 96ac5f10
 
         public static string ENV_NPM_API_ENDPOINT { get; set; } = "https://registry.npmjs.org";
         public static string ENV_NPM_ENDPOINT { get; set; } = "https://www.npmjs.com";
