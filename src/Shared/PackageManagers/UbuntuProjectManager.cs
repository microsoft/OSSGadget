--- conflicted
+++ resolved
@@ -16,9 +16,6 @@
 
     internal class UbuntuProjectManager : BaseProjectManager
     {
-<<<<<<< HEAD
-        public new const string Type = "ubuntu";
-=======
         /// <summary>
         /// The type of the project manager from the package-url type specifications.
         /// </summary>
@@ -26,7 +23,6 @@
         public const string Type = "ubuntu";
 
         public override string ManagerType => Type;
->>>>>>> 96ac5f10
 
         [System.Diagnostics.CodeAnalysis.SuppressMessage("Style", "IDE0044:Add readonly modifier", Justification = "Modified through reflection.")]
         public static string ENV_UBUNTU_ARCHIVE_MIRROR = "https://mirror.math.princeton.edu/pub";
