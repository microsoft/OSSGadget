﻿// Copyright (c) Microsoft Corporation.
// Licensed under the MIT License.

using System;
using System.Collections.Generic;
using System.IO;
using System.Text;

namespace Microsoft.CST.OpenSource.MultiExtractor
{
    /// <summary>
    /// ArchiveTypes are the kinds of archive files that this module can process.
    /// </summary>
    public enum ArchiveFileType
    {
        UNKNOWN,
        ZIP,
        TAR,
        XZ,
        GZIP,
        BZIP2,
        RAR,
        P7ZIP,
        DEB,
        GNU_AR,
        ISO_9660,
        VHDX,
        VHD,
        WIM,
        VMDK
    }

    /// <summary>
    /// MiniMagic is a tiny implementation of a file type identifier based on binary signatures.
    /// </summary>
    public static class MiniMagic
    {
        /// <summary>
        /// Fallback using file extensions in case the binary signature doesn't match.
        /// </summary>
        private static readonly Dictionary<string, ArchiveFileType> FileExtensionMap = new Dictionary<string, ArchiveFileType>()
        {
            {"ZIP", ArchiveFileType.ZIP },
            {"APK", ArchiveFileType.ZIP },
            {"IPA", ArchiveFileType.ZIP },
            {"JAR", ArchiveFileType.ZIP },
            {"EAR", ArchiveFileType.ZIP },
            {"WAR", ArchiveFileType.ZIP },

            {"GZ", ArchiveFileType.GZIP },
            {"TGZ", ArchiveFileType.GZIP },

            {"TAR", ArchiveFileType.TAR },
            {"GEM", ArchiveFileType.TAR },

            {"XZ", ArchiveFileType.XZ },

            {"BZ2", ArchiveFileType.BZIP2 },

            {"RAR", ArchiveFileType.RAR },

            {"7Z", ArchiveFileType.P7ZIP },

            {"DEB", ArchiveFileType.DEB },

            {"ISO", ArchiveFileType.ISO_9660 },

            {"VHDX", ArchiveFileType.VHDX },

<<<<<<< HEAD
            {"VHD", ArchiveFileType.VHD },

            {"WIM", ArchiveFileType.VHD }
=======
            {"VHD", ArchiveFileType.VHD }
>>>>>>> 8423ec35
        };

        public static ArchiveFileType DetectFileType(string filename)
        {
            #pragma warning disable SEC0116 // Path Tampering Unvalidated File Path
            using var fs = new FileStream(filename,FileMode.Open);
            #pragma warning restore SEC0116 // Path Tampering Unvalidated File Path
            var fileEntry = new FileEntry(filename, "", fs, true);
            return DetectFileType(fileEntry);
        }

        /// <summary>
        /// Detects the type of a file.
        /// </summary>
        /// <param name="fileEntry">FileEntry containing the file data.</param>
        /// <returns></returns>
        public static ArchiveFileType DetectFileType(FileEntry fileEntry)
        {
            if (fileEntry == null)
            {
                return ArchiveFileType.UNKNOWN;
            }
            var initialPosition = fileEntry.Content.Position;
            Span<byte> buffer = stackalloc byte[9];
            if (fileEntry.Content.Length >= 9)
            {
                fileEntry.Content.Position = 0;
                fileEntry.Content.Read(buffer);
                fileEntry.Content.Position = initialPosition;

                if (buffer[0] == 0x50 && buffer[1] == 0x4B && buffer[2] == 0x03 && buffer[3] == 0x04)
                {
                    return ArchiveFileType.ZIP;
                }

                if (buffer[0] == 0x1F && buffer[1] == 0x8B)
                {
                    return ArchiveFileType.GZIP;
                }

                if (buffer[0] == 0xFD && buffer[1] == 0x37 && buffer[2] == 0x7A && buffer[3] == 0x58 && buffer[4] == 0x5A && buffer[5] == 0x00)
                {
                    return ArchiveFileType.XZ;
                }
                if (buffer[0] == 0x42 && buffer[1] == 0x5A && buffer[2] == 0x68)
                {
                    return ArchiveFileType.BZIP2;
                }
                if ((buffer[0] == 0x52 && buffer[1] == 0x61 && buffer[2] == 0x72 && buffer[3] == 0x21 && buffer[4] == 0x1A && buffer[5] == 0x07 && buffer[6] == 0x00) ||
                    (buffer[0] == 0x52 && buffer[1] == 0x61 && buffer[2] == 0x72 && buffer[3] == 0x21 && buffer[4] == 0x1A && buffer[5] == 0x07 && buffer[6] == 0x01 && buffer[7] == 0x00))
                {
                    return ArchiveFileType.RAR;
                }
                if (buffer[0] == 0x37 && buffer[1] == 0x7A && buffer[2] == 0xBC && buffer[3] == 0xAF && buffer[4] == 0x27 && buffer[5] == 0x1C)
                {
                    return ArchiveFileType.P7ZIP;
                }
                if (Encoding.ASCII.GetString(buffer.Slice(0,8)) == "MSWIM\0\0\0" || Encoding.ASCII.GetString(buffer.Slice(0, 7)) == "WLPWM\0\0\0")
                {
                    return ArchiveFileType.WIM;
                }
                if (Encoding.ASCII.GetString(buffer.Slice(0,4)) == "KDMV")
                {
                    fileEntry.Content.Position = 512;
                    Span<byte> secondToken = stackalloc byte[21];
                    fileEntry.Content.Read(secondToken);
                    fileEntry.Content.Position = 0;

                    if (Encoding.ASCII.GetString(secondToken) == "# Disk DescriptorFile")
                    {
                        return ArchiveFileType.VMDK;
                    }
                }
                // some kind of unix Archive https://en.wikipedia.org/wiki/Ar_(Unix)
                if (buffer[0] == 0x21 && buffer[1] == 0x3c && buffer[2] == 0x61 && buffer[3] == 0x72 && buffer[4] == 0x63 && buffer[5] == 0x68 && buffer[6] == 0x3e)
                {   
                    // .deb https://manpages.debian.org/unstable/dpkg-dev/deb.5.en.html
                    fileEntry.Content.Position = 68;
                    fileEntry.Content.Read(buffer.Slice(0, 4));
                    fileEntry.Content.Position = initialPosition;
                    
                    var encoding = new ASCIIEncoding();
                    if (encoding.GetString(buffer.Slice(0,4)) == "2.0\n")
                    {
                        return ArchiveFileType.DEB;
                    }
                    else
                    {
                        Span<byte> headerBuffer = stackalloc byte[60];

                        // Created by GNU ar https://en.wikipedia.org/wiki/Ar_(Unix)#System_V_(or_GNU)_variant
                        fileEntry.Content.Position = 8;
                        fileEntry.Content.Read(headerBuffer);
                        fileEntry.Content.Position = initialPosition;

                        var size = int.Parse(Encoding.ASCII.GetString(headerBuffer.Slice(48, 10))); // header size in bytes

                        if (size > 0)
                        {
                            // Defined ending characters for a header
                            if (headerBuffer[58]=='`' && headerBuffer[59] == '\n')
                            {
                                return ArchiveFileType.GNU_AR;
                            }
                        }
                    }
                }
                // https://winprotocoldoc.blob.core.windows.net/productionwindowsarchives/MS-VHDX/%5bMS-VHDX%5d.pdf
                if (Encoding.UTF8.GetString(buffer.Slice(0,8)).Equals("vhdxfile"))
                {
                    return ArchiveFileType.VHDX;
                }
            }

            if (fileEntry.Content.Length >= 262)
            {
                fileEntry.Content.Position = 257;
                fileEntry.Content.Read(buffer.Slice(0,5));
                fileEntry.Content.Position = initialPosition;

                if (buffer[0] == 0x75 && buffer[1] == 0x73 && buffer[2] == 0x74 && buffer[3] == 0x61 && buffer[4] == 0x72)
                {
                    return ArchiveFileType.TAR;
                }
            }

            // ISO Format https://en.wikipedia.org/wiki/ISO_9660#Overall_structure
            // Reserved space + 1 header
            if (fileEntry.Content.Length > 32768 + 2048)
            {
                fileEntry.Content.Position = 32769;
                fileEntry.Content.Read(buffer.Slice(0, 5));
                fileEntry.Content.Position = initialPosition;

                if (buffer[0] == 'C' && buffer[1] == 'D' && buffer[2] == '0' && buffer[3] == '0' && buffer[4] == '1')
                {
                    return ArchiveFileType.ISO_9660;
                }
            }

            //https://www.microsoft.com/en-us/download/details.aspx?id=23850 - 'Hard Disk Footer Format'
            // Unlike other formats the magic string is stored in the footer, which is either the last 511 or 512 bytes
            // The magic string is Magic string "conectix" (63 6F 6E 65 63 74 69 78)
            if (fileEntry.Content.Length > 510)
            {
                Span<byte> vhdFooterCookie = stackalloc byte[] { 0x63, 0x6F, 0x6E, 0x65, 0x63, 0x74, 0x69, 0x78 };

                fileEntry.Content.Position = fileEntry.Content.Length - 0x200; // Footer position
                fileEntry.Content.Read(buffer);
                fileEntry.Content.Position = initialPosition;

                if (vhdFooterCookie.SequenceEqual(buffer.Slice(0, 8))
                       || vhdFooterCookie.SequenceEqual(buffer.Slice(1)))//If created on legacy platform
                {
                    return ArchiveFileType.VHD;
                }
            }

            // Fall back to file extensions
            string fileExtension = Path.GetExtension(fileEntry.Name.ToUpperInvariant());

            if (fileExtension.StartsWith('.'))
            {
                fileExtension = fileExtension.Substring(1);
            }
            if (!FileExtensionMap.TryGetValue(fileExtension, out ArchiveFileType fileType))
            {
                fileType = ArchiveFileType.UNKNOWN;
            }
            return fileType;
        }
    }
}<|MERGE_RESOLUTION|>--- conflicted
+++ resolved
@@ -67,13 +67,9 @@
 
             {"VHDX", ArchiveFileType.VHDX },
 
-<<<<<<< HEAD
             {"VHD", ArchiveFileType.VHD },
 
             {"WIM", ArchiveFileType.VHD }
-=======
-            {"VHD", ArchiveFileType.VHD }
->>>>>>> 8423ec35
         };
 
         public static ArchiveFileType DetectFileType(string filename)
